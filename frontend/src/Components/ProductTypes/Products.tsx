import React, { useContext } from "react";

import Endpoint from "../Endpoint";
import Context from "../../Context";
import ProductTypesContainer from "./ProductTypesContainer";
import {
  transactionsCategories,
  authCategories,
  identityCategories,
  balanceCategories,
  investmentsCategories,
  investmentsTransactionsCategories,
  paymentCategories,
  assetsCategories,
  transferCategories,
  transformAuthData,
  transformTransactionsData,
  transformBalanceData,
  transformInvestmentsData,
  transformInvestmentTransactionsData,
  transformIdentityData,
  transformPaymentData,
  transformAssetsData,
  transformTransferData,
} from "../../dataUtilities";

const Products = () => {
  const { products } = useContext(Context);
  return (
    <ProductTypesContainer productType="Products">
      {products.includes("payment_initiation") && (
        <Endpoint
          endpoint="payment"
          name="Payment"
          categories={paymentCategories}
          schema="/payment/get/"
          description="Retrieve information about your latest payment."
          transformData={transformPaymentData}
        />
      )}
      <Endpoint
        endpoint="auth"
        name="Auth"
        categories={authCategories}
        schema="/auth/get/"
        description="Retrieve account and routing numbers for checking and savings accounts."
        transformData={transformAuthData}
      />
      <Endpoint
        endpoint="transactions"
        name="Transactions"
        categories={transactionsCategories}
        schema="/transactions/get/"
        description="Retrieve transactions for credit and depository accounts."
        transformData={transformTransactionsData}
      />
      <Endpoint
        endpoint="identity"
        name="Identity"
        categories={identityCategories}
        schema="/identity/get/"
        description="Retrieve Identity information on file with the bank. Reduce
        fraud by comparing user-submitted data to validate identity."
        transformData={transformIdentityData}
      />
      {products.includes("assets") && (
        <Endpoint
          endpoint="assets"
          name="Assets"
          categories={assetsCategories}
          schema="/assets_report/get/"
          description="Create and retrieve assets information an asset report"
          transformData={transformAssetsData}
        />
      )}
      <Endpoint
        endpoint="balance"
        name="Balance"
        categories={balanceCategories}
        schema="/accounts/balance/get/"
        description="Check balances in real time to prevent non-sufficient funds
        fees."
        transformData={transformBalanceData}
      />
      {products.includes("investments") && (
        <Endpoint
          endpoint="holdings"
          name="Investments"
          categories={investmentsCategories}
          schema="/investments/holdings/get/"
          description="Retrieve investment holdings on file with the bank,
        brokerage, or investment institution. Analyze over-exposure
        to market segments."
<<<<<<< HEAD
        transformData={transformInvestmentsData}
      />
      <Endpoint
        endpoint="investment_transactions"
        name="Investments Transactions"
        categories={investmentsTransactionsCategories}
        schema="/investments/transactions/get"
        description="Retrieve investment transactions on file with the bank,
        brokerage, or investments institution."
        transformData={transformInvestmentTransactionsData}
      />
=======
          transformData={transformInvestmentsData}
        />
      )}
>>>>>>> e379e18e
      {products.includes("transfer") && (
        <Endpoint
          endpoint="transfer"
          name="Transfer"
          categories={transferCategories}
          schema="/transfer/get/"
          description="Retrieve information about your latest ACH Transfer."
          transformData={transformTransferData}
        />
      )}
    </ProductTypesContainer>
  );
};

Products.displayName = "Products";

export default Products;<|MERGE_RESOLUTION|>--- conflicted
+++ resolved
@@ -91,7 +91,6 @@
           description="Retrieve investment holdings on file with the bank,
         brokerage, or investment institution. Analyze over-exposure
         to market segments."
-<<<<<<< HEAD
         transformData={transformInvestmentsData}
       />
       <Endpoint
@@ -103,11 +102,6 @@
         brokerage, or investments institution."
         transformData={transformInvestmentTransactionsData}
       />
-=======
-          transformData={transformInvestmentsData}
-        />
-      )}
->>>>>>> e379e18e
       {products.includes("transfer") && (
         <Endpoint
           endpoint="transfer"
